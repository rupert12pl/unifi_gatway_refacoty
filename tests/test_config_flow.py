"""Tests for the UniFi Gateway config and options flows."""

from __future__ import annotations

import asyncio
from typing import Any, cast
from types import SimpleNamespace

import pytest

from custom_components.unifi_gateway_refactored.config_flow import (
    ConfigFlow,
    OptionsFlow,
)
from custom_components.unifi_gateway_refactored.const import (
    CONF_HOST,
    CONF_PASSWORD,
    CONF_TIMEOUT,
    CONF_USERNAME,
    CONF_VERIFY_SSL,
    CONF_WIFI_GUEST,
    CONF_WIFI_IOT,
    CONF_UI_API_KEY,
)
from homeassistant.config_entries import ConfigEntry


def run(coro):
    """Execute a coroutine synchronously for test assertions."""

    return asyncio.run(coro)


def test_user_step_strips_host_whitespace(
    hass, monkeypatch: pytest.MonkeyPatch
) -> None:
    """Ensure leading/trailing whitespace is removed from host entries."""

    captured: dict[str, Any] = {}

    def fake_show_form(
        self, *, step_id, data_schema=None, errors=None, description_placeholders=None
    ):
        captured["step_id"] = step_id
        captured["errors"] = errors or {}
        return {"type": "form", "step_id": step_id, "errors": errors or {}}

    monkeypatch.setattr(ConfigFlow, "async_show_form", fake_show_form, raising=False)

    flow = ConfigFlow()
    flow.hass = hass  # type: ignore[assignment]

    result = run(
        flow.async_step_user(
            {
                CONF_HOST: "  udm.local  ",
                CONF_USERNAME: "user",
                CONF_PASSWORD: "pass",
            }
        )
    )

    assert result["step_id"] == "advanced"
    assert captured.get("errors") == {}
    assert flow._cached[CONF_HOST] == "udm.local"


def test_user_step_requires_host(hass, monkeypatch: pytest.MonkeyPatch) -> None:
    """The user step should not continue when host is missing."""

    captured: dict[str, Any] = {}

    def fake_show_form(
        self, *, step_id, data_schema=None, errors=None, description_placeholders=None
    ):
        captured["step_id"] = step_id
        captured["errors"] = errors or {}
        return {"type": "form", "step_id": step_id, "errors": errors or {}}

    monkeypatch.setattr(ConfigFlow, "async_show_form", fake_show_form, raising=False)

    flow = ConfigFlow()
    flow.hass = hass  # type: ignore[assignment]

    result = run(
        flow.async_step_user(
            {
                CONF_HOST: "   ",
                CONF_USERNAME: "user",
                CONF_PASSWORD: "pass",
            }
        )
    )

    assert result["step_id"] == "user"
    assert captured.get("errors", {}).get("base") == "missing_host"
    assert CONF_HOST not in flow._cached


def test_options_flow_rejects_blank_host(
    hass, monkeypatch: pytest.MonkeyPatch
) -> None:
    """Options flow should surface an error when host is blank."""

    entry = cast(
        ConfigEntry,
        SimpleNamespace(
            entry_id="1234",
            data={CONF_HOST: "udm.local", CONF_USERNAME: "user", CONF_PASSWORD: "pass"},
            options={CONF_HOST: "udm.local", CONF_USERNAME: "user", CONF_PASSWORD: "pass"},
        ),
    )

    captured: dict[str, Any] = {}

    def fake_options_form(
        self, *, step_id, data_schema=None, errors=None, description_placeholders=None
    ):
        captured["step_id"] = step_id
        captured["errors"] = errors or {}
        return {"type": "form", "step_id": step_id, "errors": errors or {}}

    monkeypatch.setattr(OptionsFlow, "async_show_form", fake_options_form, raising=False)

    flow = OptionsFlow(entry)
    flow.hass = hass  # type: ignore[assignment]

    result = run(
        flow.async_step_init(
            {
                CONF_HOST: " ",
                CONF_USERNAME: "user",
                CONF_PASSWORD: "pass",
            }
        )
    )

    assert result["step_id"] == "init"
    assert captured.get("errors", {}).get("base") == "missing_host"


def test_options_flow_populates_verify_ssl_path_default(
    hass, monkeypatch: pytest.MonkeyPatch
) -> None:
    entry = cast(
        ConfigEntry,
        SimpleNamespace(
            entry_id="verify-path",
            data={
                CONF_HOST: "udm.local",
                CONF_USERNAME: "user",
                CONF_PASSWORD: "pass",
                CONF_VERIFY_SSL: "/config/custom-ca.pem",
            },
            options={},
        ),
    )

    captured: dict[str, Any] = {}

    def fake_options_form(
        self, *, step_id, data_schema=None, errors=None, description_placeholders=None
    ):
        captured["step_id"] = step_id
        captured["schema"] = data_schema
        captured["errors"] = errors or {}
        return {"type": "form", "step_id": step_id, "errors": errors or {}}

    monkeypatch.setattr(OptionsFlow, "async_show_form", fake_options_form, raising=False)

    flow = OptionsFlow(entry)
    flow.hass = hass  # type: ignore[assignment]

    result = run(flow.async_step_init())

    assert result["step_id"] == "init"
    assert captured.get("errors") == {}

    schema = captured.get("schema")
    assert schema is not None
    verify_defaults = []
    for field in getattr(schema, "schema", {}):  # type: ignore[union-attr]
        key = getattr(field, "key", getattr(field, "schema", None))
        if key == CONF_VERIFY_SSL:
            verify_defaults.append(getattr(field, "default", None))
    assert verify_defaults == ["/config/custom-ca.pem"]


<<<<<<< HEAD
def test_options_flow_accepts_boolean_string_for_verify_ssl(
    hass, monkeypatch: pytest.MonkeyPatch
) -> None:
    entry = cast(
        ConfigEntry,
        SimpleNamespace(
            entry_id="verify-bool-str",
            data={
                CONF_HOST: "udm.local",
                CONF_USERNAME: "user",
                CONF_PASSWORD: "pass",
                CONF_VERIFY_SSL: True,
            },
            options={},
        ),
    )

    async def fake_validate(_hass: Any, data: dict[str, Any]) -> dict[str, Any]:
        assert data[CONF_VERIFY_SSL] is False
        return {}

    async def fake_validate_key(_api_key: str | None) -> None:
        return None

    def fake_create_entry(
        self, *, title: str, data: dict[str, Any]
    ) -> dict[str, Any]:  # type: ignore[override]
        return {"type": "create_entry", "title": title, "data": data}

    monkeypatch.setattr(
        "custom_components.unifi_gateway_refactored.config_flow._validate",
        fake_validate,
    )
    monkeypatch.setattr(
        "custom_components.unifi_gateway_refactored.config_flow._validate_ui_api_key",
        fake_validate_key,
    )
    monkeypatch.setattr(
        OptionsFlow, "async_create_entry", fake_create_entry, raising=False
    )

    flow = OptionsFlow(entry)
    flow.hass = hass  # type: ignore[assignment]

    result = run(
        flow.async_step_init(
            {
                CONF_VERIFY_SSL: "false",
            }
        )
    )

    assert result["type"] == "create_entry"
    assert hass.config_entries.async_get_entry("verify-bool-str").data[CONF_VERIFY_SSL] is False


=======
>>>>>>> 01f99632
def test_advanced_step_normalizes_cached_host(
    hass, monkeypatch: pytest.MonkeyPatch
) -> None:
    """Ensure advanced step trims a cached host before validation."""

    validate_payload: dict[str, Any] = {}
    created_entry: dict[str, Any] = {}

    async def fake_validate(_hass: Any, data: dict[str, Any]) -> dict[str, Any]:
        validate_payload.update(data)
        return {}

    async def fake_validate_key(_api_key: str | None) -> None:
        return None

    async def fake_set_unique_id(
        self, unique_id: str, *, raise_on_progress: bool = False
    ) -> None:  # type: ignore[override]
        created_entry["unique_id"] = unique_id

    def fake_abort_if_unique_id_configured(self) -> None:  # type: ignore[override]
        return None

    def fake_create_entry(
        self, *, title: str, data: dict[str, Any]
    ) -> dict[str, Any]:  # type: ignore[override]
        created_entry["title"] = title
        created_entry["data"] = data
        return {"type": "create_entry", "title": title, "data": data}

    monkeypatch.setattr(
        "custom_components.unifi_gateway_refactored.config_flow._validate",
        fake_validate,
    )
    monkeypatch.setattr(
        "custom_components.unifi_gateway_refactored.config_flow._validate_ui_api_key",
        fake_validate_key,
    )
    monkeypatch.setattr(
        ConfigFlow, "async_set_unique_id", fake_set_unique_id, raising=False
    )
    monkeypatch.setattr(
        ConfigFlow,
        "_abort_if_unique_id_configured",
        fake_abort_if_unique_id_configured,
        raising=False,
    )
    monkeypatch.setattr(
        ConfigFlow, "async_create_entry", fake_create_entry, raising=False
    )

    flow = ConfigFlow()
    flow.hass = hass  # type: ignore[assignment]
    flow._cached = {
        CONF_HOST: "  udm.local  ",
        CONF_USERNAME: "user",
        CONF_PASSWORD: "pass",
        "port": 8443,
    }

    result = run(flow.async_step_advanced({}))

    assert result["type"] == "create_entry"
    assert created_entry["data"][CONF_HOST] == "udm.local"
    assert created_entry["title"] == "UniFi udm.local"
    assert created_entry["unique_id"] == "udm.local:8443"
    assert flow._cached[CONF_HOST] == "udm.local"
    assert validate_payload[CONF_HOST] == "udm.local"


def test_advanced_step_accepts_verify_ssl_path(
    hass, monkeypatch: pytest.MonkeyPatch
) -> None:
    async def fake_validate(_hass: Any, data: dict[str, Any]) -> dict[str, Any]:
        return {}

    async def fake_validate_key(_api_key: str | None) -> None:
        return None

    async def fake_set_unique_id(
        self, unique_id: str, *, raise_on_progress: bool = False
    ) -> None:  # type: ignore[override]
        return None

    def fake_abort_if_unique_id_configured(self) -> None:  # type: ignore[override]
        return None

    def fake_create_entry(
        self, *, title: str, data: dict[str, Any]
    ) -> dict[str, Any]:  # type: ignore[override]
        return {"type": "create_entry", "title": title, "data": data}

    monkeypatch.setattr(
        "custom_components.unifi_gateway_refactored.config_flow._validate",
        fake_validate,
    )
    monkeypatch.setattr(
        "custom_components.unifi_gateway_refactored.config_flow._validate_ui_api_key",
        fake_validate_key,
    )
    monkeypatch.setattr(
        ConfigFlow, "async_set_unique_id", fake_set_unique_id, raising=False
    )
    monkeypatch.setattr(
        ConfigFlow,
        "_abort_if_unique_id_configured",
        fake_abort_if_unique_id_configured,
        raising=False,
    )
    monkeypatch.setattr(
        ConfigFlow, "async_create_entry", fake_create_entry, raising=False
    )

    flow = ConfigFlow()
    flow.hass = hass  # type: ignore[assignment]
    flow._cached = {
        CONF_HOST: "udm.local",
        CONF_USERNAME: "user",
        CONF_PASSWORD: "pass",
    }

    result = run(
        flow.async_step_advanced(
            {
                CONF_VERIFY_SSL: "  /config/custom-ca.pem  ",
            }
        )
    )

    assert result["type"] == "create_entry"
    assert result["data"][CONF_VERIFY_SSL] == "/config/custom-ca.pem"
    assert flow._cached[CONF_VERIFY_SSL] == "/config/custom-ca.pem"


def test_advanced_step_handles_invalid_api_key_characters(
    hass, monkeypatch: pytest.MonkeyPatch
) -> None:
    """Advanced step should surface invalid_api_key for bad header values."""

    captured: dict[str, Any] = {}

    async def fake_validate(_hass: Any, data: dict[str, Any]) -> dict[str, Any]:
        return {}

    async def fake_set_unique_id(
        self, unique_id: str, *, raise_on_progress: bool = False
    ) -> None:  # type: ignore[override]
        return None

    def fake_abort_if_unique_id_configured(self) -> None:  # type: ignore[override]
        return None

    def fake_show_form(
        self, *, step_id, data_schema=None, errors=None, description_placeholders=None
    ):
        captured["step_id"] = step_id
        captured["errors"] = errors or {}
        return {"type": "form", "step_id": step_id, "errors": errors or {}}

    async def fake_async_get_hosts(self) -> Any:  # type: ignore[override]
        raise ValueError("invalid header")

    monkeypatch.setattr(
        "custom_components.unifi_gateway_refactored.config_flow._validate",
        fake_validate,
    )
    monkeypatch.setattr(
        "custom_components.unifi_gateway_refactored.config_flow.UiCloudClient.async_get_hosts",
        fake_async_get_hosts,
        raising=False,
    )
    monkeypatch.setattr(
        ConfigFlow, "async_set_unique_id", fake_set_unique_id, raising=False
    )
    monkeypatch.setattr(
        ConfigFlow,
        "_abort_if_unique_id_configured",
        fake_abort_if_unique_id_configured,
        raising=False,
    )
    monkeypatch.setattr(
        ConfigFlow, "async_show_form", fake_show_form, raising=False
    )

    flow = ConfigFlow()
    flow.hass = hass  # type: ignore[assignment]
    flow._cached = {
        CONF_HOST: "udm.local",
        CONF_USERNAME: "user",
        CONF_PASSWORD: "pass",
    }

    result = run(
        flow.async_step_advanced(
            {
                CONF_UI_API_KEY: "abc\ndef",
            }
        )
    )

    assert result["step_id"] == "advanced"
    assert captured.get("errors", {}).get("base") == "invalid_api_key"


def test_options_flow_normalizes_existing_host(
    hass, monkeypatch: pytest.MonkeyPatch
) -> None:
    """Ensure stored host values are normalized even if unchanged in the form."""

    entry = cast(
        ConfigEntry,
        SimpleNamespace(
            entry_id="host-fix",
            data={
                CONF_HOST: "  udm.local  ",
                CONF_USERNAME: "user",
                CONF_PASSWORD: "pass",
            },
            options={},
        ),
    )

    async def fake_validate(*_args: Any, **_kwargs: Any) -> dict[str, Any]:
        return {}

    async def fake_validate_key(_api_key: str | None) -> None:
        return None

    monkeypatch.setattr(
        "custom_components.unifi_gateway_refactored.config_flow._validate",
        fake_validate,
    )
    monkeypatch.setattr(
        "custom_components.unifi_gateway_refactored.config_flow._validate_ui_api_key",
        fake_validate_key,
    )

    class DummyConfigEntries:
        def __init__(self) -> None:
            self._entries: dict[str, Any] = {entry.entry_id: entry}
            self.data_updates: list[dict[str, Any]] = []

        def async_update_entry(self, entry_to_update, *, data=None, options=None):
            if data is not None:
                snapshot = dict(data)
                entry_to_update.data = snapshot
                self.data_updates.append(snapshot)
            if options is not None:
                entry_to_update.options = dict(options)
            self._entries[entry_to_update.entry_id] = entry_to_update

        def async_get_entry(self, entry_id: str):
            return self._entries.get(entry_id)

    hass.config_entries = DummyConfigEntries()  # type: ignore[attr-defined]

    flow = OptionsFlow(entry)
    flow.hass = hass  # type: ignore[assignment]

    result = run(flow.async_step_init({CONF_TIMEOUT: 20}))

    assert result["type"] == "create_entry"
    assert result["data"][CONF_HOST] == "udm.local"
    assert hass.config_entries.data_updates[-1][CONF_HOST] == "udm.local"


def test_options_flow_sanitizes_wifi_defaults(
    hass, monkeypatch: pytest.MonkeyPatch
) -> None:
    """Ensure non-string wifi defaults don't break the options form."""

    entry = cast(
        ConfigEntry,
        SimpleNamespace(
            entry_id="wifi-defaults",
            data={
                CONF_HOST: "udm.local",
                CONF_USERNAME: "user",
                CONF_PASSWORD: "pass",
                CONF_WIFI_GUEST: True,
                CONF_UI_API_KEY: True,
            },
            options={
                CONF_WIFI_IOT: False,
            },
        ),
    )

    captured: dict[str, Any] = {}

    def fake_options_form(
        self, *, step_id, data_schema=None, errors=None, description_placeholders=None
    ):
        captured["step_id"] = step_id
        captured["schema"] = data_schema
        return {"type": "form", "step_id": step_id, "errors": errors or {}}

    monkeypatch.setattr(OptionsFlow, "async_show_form", fake_options_form, raising=False)

    flow = OptionsFlow(entry)
    flow.hass = hass  # type: ignore[assignment]

    result = run(flow.async_step_init())

    assert result["type"] == "form"
    schema = captured.get("schema")
    assert schema is not None

    defaults = {}
    for field in schema.schema:  # type: ignore[union-attr]
        key = getattr(field, "key", None)
        if key in {CONF_WIFI_GUEST, CONF_WIFI_IOT, CONF_UI_API_KEY}:
            defaults[key] = getattr(field, "default", None)

    assert defaults[CONF_WIFI_GUEST] == ""
    assert defaults[CONF_WIFI_IOT] == ""
    assert defaults[CONF_UI_API_KEY] == ""<|MERGE_RESOLUTION|>--- conflicted
+++ resolved
@@ -186,65 +186,6 @@
     assert verify_defaults == ["/config/custom-ca.pem"]
 
 
-<<<<<<< HEAD
-def test_options_flow_accepts_boolean_string_for_verify_ssl(
-    hass, monkeypatch: pytest.MonkeyPatch
-) -> None:
-    entry = cast(
-        ConfigEntry,
-        SimpleNamespace(
-            entry_id="verify-bool-str",
-            data={
-                CONF_HOST: "udm.local",
-                CONF_USERNAME: "user",
-                CONF_PASSWORD: "pass",
-                CONF_VERIFY_SSL: True,
-            },
-            options={},
-        ),
-    )
-
-    async def fake_validate(_hass: Any, data: dict[str, Any]) -> dict[str, Any]:
-        assert data[CONF_VERIFY_SSL] is False
-        return {}
-
-    async def fake_validate_key(_api_key: str | None) -> None:
-        return None
-
-    def fake_create_entry(
-        self, *, title: str, data: dict[str, Any]
-    ) -> dict[str, Any]:  # type: ignore[override]
-        return {"type": "create_entry", "title": title, "data": data}
-
-    monkeypatch.setattr(
-        "custom_components.unifi_gateway_refactored.config_flow._validate",
-        fake_validate,
-    )
-    monkeypatch.setattr(
-        "custom_components.unifi_gateway_refactored.config_flow._validate_ui_api_key",
-        fake_validate_key,
-    )
-    monkeypatch.setattr(
-        OptionsFlow, "async_create_entry", fake_create_entry, raising=False
-    )
-
-    flow = OptionsFlow(entry)
-    flow.hass = hass  # type: ignore[assignment]
-
-    result = run(
-        flow.async_step_init(
-            {
-                CONF_VERIFY_SSL: "false",
-            }
-        )
-    )
-
-    assert result["type"] == "create_entry"
-    assert hass.config_entries.async_get_entry("verify-bool-str").data[CONF_VERIFY_SSL] is False
-
-
-=======
->>>>>>> 01f99632
 def test_advanced_step_normalizes_cached_host(
     hass, monkeypatch: pytest.MonkeyPatch
 ) -> None:
