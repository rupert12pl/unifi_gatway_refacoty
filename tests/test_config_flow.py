--- conflicted
+++ resolved
@@ -11,11 +11,7 @@
 from voluptuous_serialize import convert  # type: ignore[import-untyped]
 
 if TYPE_CHECKING:  # pragma: no cover - static typing support
-<<<<<<< HEAD
-    VolAny = type(vol.Any(str))  # type: ignore[assignment]
-=======
     from voluptuous.validators import Any as VolAny
->>>>>>> 75cbdfdd
 else:  # pragma: no cover - runtime compatibility with stubs
     try:
         from voluptuous.validators import Any as VolAny  # type: ignore[attr-defined]
