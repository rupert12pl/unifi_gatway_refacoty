--- conflicted
+++ resolved
@@ -5,11 +5,7 @@
 import logging
 import re
 import time
-<<<<<<< HEAD
 from typing import Any, Dict, Iterable, List, Mapping, Optional, Set
-=======
-from typing import Any, Dict, List, Mapping, Optional
->>>>>>> b483fc72
 
 from homeassistant.core import HomeAssistant
 from homeassistant.helpers.update_coordinator import DataUpdateCoordinator, UpdateFailed
@@ -627,7 +623,6 @@
                 if isinstance(wan, dict):
                     if ipv4 and not wan.get("last_ipv4"):
                         wan["last_ipv4"] = ipv4
-<<<<<<< HEAD
                     if ipv6 and not wan.get("last_ipv6"):
                         wan["last_ipv6"] = ipv6
 
@@ -642,11 +637,9 @@
                 len(ui_host_wans),
             )
             wan_links_raw = _merge_wan_links_with_ui_hosts(wan_links_raw, ui_host_wans)
-=======
                 else:
                     if ipv4 and not getattr(wan, "last_ipv4", None):
                         setattr(wan, "last_ipv4", ipv4)
->>>>>>> b483fc72
         wan_links: List[Dict[str, Any]] = []
         for link in wan_links_raw:
             link_id = link.get("id") or link.get("_id") or link.get("ifname")
