--- conflicted
+++ resolved
@@ -1015,30 +1015,7 @@
                 )
                 continue
 
-<<<<<<< HEAD
-            normalized = self._normalize_vpn_payload(
-                payload, path=path, default_category=hint
-            )
-            if not normalized:
-=======
-            flattened = self._flatten_vpn_records(data, role_hint)
-            fallback_used = False
-            if not flattened:
-                legacy_records = self._legacy_vpn_records(data)
-                if legacy_records:
-                    flattened = legacy_records
-                    fallback_used = True
-
-            if flattened:
-                _LOGGER.debug(
-                    "VPN probe %s returned %s candidate records for %s%s",
-                    path,
-                    len(flattened),
-                    role_hint or "vpn",
-                    " via legacy parser" if fallback_used else "",
-                )
-            else:
->>>>>>> 2717d694
+        main
                 _LOGGER.debug(
                     "VPN peer probe %s returned no peer records (type=%s)",
                     path,
